--- conflicted
+++ resolved
@@ -55,11 +55,8 @@
 
         // Text
         text.innerHTML = node.label;
-<<<<<<< HEAD
-        text.setAttributeNS(null, 'class', settings('classPrefix') + '-hover-label')
-=======
         text.textContent =  node.label;
->>>>>>> 58afcd29
+        text.setAttributeNS(null, 'class', settings('classPrefix') + '-hover-label');
         text.setAttributeNS(null, 'font-size', fontSize);
         text.setAttributeNS(null, 'font-family', settings('font'));
         text.setAttributeNS(null, 'fill', fontColor);
