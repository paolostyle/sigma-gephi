--- conflicted
+++ resolved
@@ -323,17 +323,15 @@
     counter++;
   });
 
-<<<<<<< HEAD
+  sigma.classes.graph.attachBefore('addNode', 'applyNodeColorPalette', function(n) {
+    n.color = colorPalette[n.category];
+  });
+
   strictEqual(
     false,
     sigma.classes.graph.hasMethod('getNodeLabel'),
     'sigma.classes.hasMethod returns false if the method does not exist.'
   );
-=======
-  sigma.classes.graph.attachBefore('addNode', 'applyNodeColorPalette', function(n) {
-    n.color = colorPalette[n.category];
-  });
->>>>>>> 96cf8693
 
   sigma.classes.graph.addMethod('getNodeLabel', function(nId) {
     return (this.nodesIndex[nId] || {}).label;
